import { drizzle } from 'drizzle-orm/mysql2';
import mysql from 'mysql2/promise';
import * as schema from "@shared/schema";

<<<<<<< HEAD
// Only initialize database connection if DATABASE_URL is provided
let connection: mysql.Connection | undefined;
let db: ReturnType<typeof drizzle> | undefined;
let isInitialized = false;

async function initializeDatabase() {
  if (isInitialized) return;
  
  if (process.env.DATABASE_URL && process.env.DATABASE_URL.trim() !== '') {
    try {
      console.log("Initializing database connection...");
      connection = await mysql.createConnection(process.env.DATABASE_URL);
      db = drizzle(connection, { schema, mode: 'default' });
      isInitialized = true;
      console.log("Database connection established");
    } catch (error) {
      console.error("Failed to connect to database:", error);
      throw error;
    }
  } else {
    if (process.env.NODE_ENV !== 'production') {
      console.log("No DATABASE_URL provided, using in-memory storage for development");
    }
    isInitialized = true;
  }
=======
// Database connection state
let connection: mysql.Connection | undefined;
let db: ReturnType<typeof drizzle> | undefined;
let initPromise: Promise<void> | undefined;

/**
 * Initialize database connection (idempotent)
 * Returns a Promise that resolves when DB is ready or rejects on error
 */
async function initializeDatabase(): Promise<void> {
  // Return existing promise if initialization is in progress
  if (initPromise) {
    return initPromise;
  }

  // Return immediately if already initialized
  if (connection && db) {
    return Promise.resolve();
  }

  // Start new initialization
  initPromise = (async () => {
    if (process.env.DATABASE_URL && process.env.DATABASE_URL.trim() !== '') {
      try {
        connection = await mysql.createConnection(process.env.DATABASE_URL);
        db = drizzle(connection, { schema, mode: 'default' });
        console.log('[DB] MySQL connection established');
      } catch (error) {
        console.error('[DB] Failed to connect to MySQL:', error);
        throw error;
      }
    } else {
      if (process.env.NODE_ENV !== 'production') {
        console.log("[DB] No DATABASE_URL provided, using in-memory storage for development");
      }
    }
  })();

  return initPromise;
>>>>>>> 41ad28b0
}

async function hasDb(): Promise<boolean> {
  await initializeDatabase();
  return typeof connection !== 'undefined' && typeof db !== 'undefined';
}

<<<<<<< HEAD
async function getDb(): Promise<ReturnType<typeof drizzle>> {
  await initializeDatabase();
  if (!connection || !db) {
    throw new Error('Database not initialized. Set DATABASE_URL to enable DatabaseStorage.');
=======
function getDb(): ReturnType<typeof drizzle> {
  if (!db) {
    throw new Error('Database not initialized. Call initializeDatabase() first or set DATABASE_URL to enable DatabaseStorage.');
>>>>>>> 41ad28b0
  }
  return db;
}

export { connection, db, hasDb, getDb, initializeDatabase };<|MERGE_RESOLUTION|>--- conflicted
+++ resolved
@@ -2,33 +2,6 @@
 import mysql from 'mysql2/promise';
 import * as schema from "@shared/schema";
 
-<<<<<<< HEAD
-// Only initialize database connection if DATABASE_URL is provided
-let connection: mysql.Connection | undefined;
-let db: ReturnType<typeof drizzle> | undefined;
-let isInitialized = false;
-
-async function initializeDatabase() {
-  if (isInitialized) return;
-  
-  if (process.env.DATABASE_URL && process.env.DATABASE_URL.trim() !== '') {
-    try {
-      console.log("Initializing database connection...");
-      connection = await mysql.createConnection(process.env.DATABASE_URL);
-      db = drizzle(connection, { schema, mode: 'default' });
-      isInitialized = true;
-      console.log("Database connection established");
-    } catch (error) {
-      console.error("Failed to connect to database:", error);
-      throw error;
-    }
-  } else {
-    if (process.env.NODE_ENV !== 'production') {
-      console.log("No DATABASE_URL provided, using in-memory storage for development");
-    }
-    isInitialized = true;
-  }
-=======
 // Database connection state
 let connection: mysql.Connection | undefined;
 let db: ReturnType<typeof drizzle> | undefined;
@@ -53,6 +26,7 @@
   initPromise = (async () => {
     if (process.env.DATABASE_URL && process.env.DATABASE_URL.trim() !== '') {
       try {
+        console.log("Initializing database connection...");
         connection = await mysql.createConnection(process.env.DATABASE_URL);
         db = drizzle(connection, { schema, mode: 'default' });
         console.log('[DB] MySQL connection established');
@@ -68,7 +42,6 @@
   })();
 
   return initPromise;
->>>>>>> 41ad28b0
 }
 
 async function hasDb(): Promise<boolean> {
@@ -76,16 +49,10 @@
   return typeof connection !== 'undefined' && typeof db !== 'undefined';
 }
 
-<<<<<<< HEAD
 async function getDb(): Promise<ReturnType<typeof drizzle>> {
   await initializeDatabase();
   if (!connection || !db) {
     throw new Error('Database not initialized. Set DATABASE_URL to enable DatabaseStorage.');
-=======
-function getDb(): ReturnType<typeof drizzle> {
-  if (!db) {
-    throw new Error('Database not initialized. Call initializeDatabase() first or set DATABASE_URL to enable DatabaseStorage.');
->>>>>>> 41ad28b0
   }
   return db;
 }
