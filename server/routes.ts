import express, { type Express, type Request, type Response, type NextFunction } from "express";
import { createServer, type Server } from "http";
import { insertEmployeeSchema, insertPcSchema, loginSchema, registerSchema, setup2FASchema, verify2FASchema, disable2FASchema, setPasswordSchema } from "@shared/schema";
import { z } from "zod";
import { getDb } from "./db";
import { users } from "@shared/schema";
import { eq } from "drizzle-orm";
import helmet from "helmet";
import bcrypt from "bcrypt";
import { connection, initializeDatabase } from "./db";

// Import middleware ottimizzati
import { 
  apiLimiter, 
  maybeLoginLimiter, 
  createAuthenticateRequest, 
  validateInput, 
  methodFilter, 
  strictContentType, 
  sanitizeUser,
  requestLogger 
} from "./middleware";

// Estendo il tipo Request per includere la sessione
declare module 'express-serve-static-core' {
  interface Request {
    session?: {
      id?: string;
      userId?: string;
      user?: {
        id: string;
        username: string;
        email: string;
        role: string;
      };
    };
  }
}

<<<<<<< HEAD
// Middleware sono ora importati da ./middleware.ts
=======
// Middleware di sicurezza per rate limiting
const apiLimiter = rateLimit({
  windowMs: 15 * 60 * 1000, // 15 minuti
  max: 100, // Max 100 richieste per IP ogni 15 minuti
  message: { error: "Troppe richieste. Riprova più tardi." },
  standardHeaders: true,
  legacyHeaders: false,
});

// Rate limiting specifico per login (più restrittivo)
const loginLimiter = rateLimit({
  windowMs: 15 * 60 * 1000, // 15 minuti
  max: 5, // Max 5 tentativi di login per IP ogni 15 minuti
  message: { error: "Troppi tentativi di accesso. Riprova tra 15 minuti." },
  standardHeaders: true,
  legacyHeaders: false,
  skipSuccessfulRequests: true, // Non conta i login riusciti
});

// Rate limiting per endpoint QR pubblico (protezione anti-enumerazione)
const qrScanLimiter = rateLimit({
  windowMs: 5 * 60 * 1000, // 5 minuti
  max: 20, // Max 20 scansioni QR per IP ogni 5 minuti
  message: { error: "Troppe scansioni QR. Riprova tra qualche minuto." },
  standardHeaders: true,
  legacyHeaders: false,
});

// Rate limiting per endpoint inviti pubblici (protezione brute-force token)
const inviteLimiter = rateLimit({
  windowMs: 15 * 60 * 1000, // 15 minuti
  max: 10, // Max 10 richieste per IP ogni 15 minuti
  message: { error: "Troppe richieste. Riprova tra 15 minuti." },
  standardHeaders: true,
  legacyHeaders: false,
});

// Middleware di autenticazione con sessioni
const createAuthenticateRequest = (storage: JsonStorage) => async (req: Request, res: Response, next: NextFunction) => {
  const sessionId = req.headers['authorization']?.replace('Bearer ', '') ||
                   req.session?.id ||
                   req.cookies?.sessionId;
  
  if (!sessionId) {
    return res.status(401).json({ error: "Autenticazione richiesta" });
  }
  
  try {
    const user = await storage.validateSession(sessionId);
    if (!user) {
      return res.status(401).json({ error: "Sessione non valida o scaduta" });
    }
    
    // Aggiungo i dati utente alla request
    req.session = {
      ...req.session,
      id: sessionId,
      userId: user.id,
      user: {
        id: user.id,
        username: user.username,
        email: user.email,
        role: user.role,
      }
    };
    
    next();
  } catch (error) {
    console.error('Authentication error:', error);
    res.status(500).json({ error: "Errore interno del server" });
  }
};
>>>>>>> 41ad28b0

export async function registerRoutes(app: Express, storage: any): Promise<Server> {
  // Create authenticated middleware
  const authenticateRequest = createAuthenticateRequest(storage);
  // Middleware di logging
  app.use(requestLogger);
  
  // Parser JSON per richieste API
  app.use((req, res, next) => {
    if (req.path.startsWith('/api/')) {
      return express.json()(req, res, next);
    }
    next();
  });

  // Sicurezza: Helmet per headers sicuri
  app.use(helmet({
    contentSecurityPolicy: {
      directives: {
        defaultSrc: ["'self'"],
        styleSrc: ["'self'", "'unsafe-inline'", "https://fonts.googleapis.com"],
        fontSrc: ["'self'", "https://fonts.gstatic.com"],
        imgSrc: ["'self'", "data:", "https:", "blob:"],
        scriptSrc: process.env.NODE_ENV === 'production' 
          ? ["'self'"] 
          : ["'self'", "'unsafe-inline'", "'unsafe-eval'"],
        connectSrc: process.env.NODE_ENV === 'production'
          ? ["'self'"]
          : ["'self'", "ws:", "wss:", "http:", "https:"],
        objectSrc: ["'none'"],
      },
    },
    crossOriginEmbedderPolicy: false,
  }));
  
  // Rate limiting per API
  app.use('/api/', apiLimiter);
  
<<<<<<< HEAD
  // Middleware per validazione Content-Type
  app.use('/api/', strictContentType);
  
=======
  // Blocco globale metodi non standard su endpoint auth
  app.all('/api/auth/login', (req, res, next) => {
    if (req.method !== 'POST') {
      return res.status(405).json({ error: "Solo POST consentito su /api/auth/login" });
    }
    next();
  });
  
  app.all('/api/auth/me', (req, res, next) => {
    if (req.method !== 'GET') {
      return res.status(405).json({ error: "Solo GET consentito su /api/auth/me" });
    }
    next();
  });
  
  // Middleware per bloccare metodi HTTP non autorizzati su endpoint specifici
  const methodFilter = (allowedMethods: string[]) => {
    return (req: Request, res: Response, next: NextFunction) => {
      if (!allowedMethods.includes(req.method)) {
        return res.status(405).json({ 
          error: "Metodo non consentito",
          allowed: allowedMethods 
        });
      }
      next();
    };
  };

  // Middleware per validazione Content-Type strict
  const strictContentType = (req: Request, res: Response, next: NextFunction) => {
    if (['POST', 'PUT', 'PATCH'].includes(req.method)) {
      const contentType = req.get('Content-Type');
      if (!contentType || !contentType.includes('application/json')) {
        return res.status(415).json({
          error: "Content-Type non supportato",
          required: "application/json"
        });
      }
    }
    next();
  };

  // Health check endpoint (per monitoring esterno)
  app.get("/health", (req, res) => {
    res.status(200).json({
      status: "ok",
      timestamp: new Date().toISOString(),
      uptime: process.uptime(),
      environment: process.env.NODE_ENV || "development"
    });
  });

  app.get("/api/health", (req, res) => {
    res.status(200).json({
      status: "ok",
      timestamp: new Date().toISOString(),
      uptime: process.uptime(),
      storage: storage ? "connected" : "disconnected",
      environment: process.env.NODE_ENV || "development"
    });
  });

>>>>>>> 41ad28b0
  // Authentication routes (pubbliche, senza autenticazione)
  // Endpoint registrazione DISABILITATO per sicurezza aziendale
  app.post("/api/auth/register", methodFilter(['POST']), (req, res) => {
    res.status(403).json({
      error: "Registrazione non consentita",
      message: "La creazione di nuovi account è riservata esclusivamente agli amministratori di sistema",
      code: "REGISTRATION_DISABLED"
    });
  });

  // DEV ONLY: inizializza tabelle minime per autenticazione
  app.post("/api/dev/init-db", async (_req, res) => {
    try {
      if (process.env.NODE_ENV !== 'development') {
        return res.status(403).json({ error: "Endpoint disponibile solo in sviluppo" });
      }
      if (!process.env.DATABASE_URL) {
        return res.status(400).json({ error: "DATABASE_URL non impostata" });
      }
      await initializeDatabase();
      const conn = connection as any;
      if (!conn) {
        return res.status(500).json({ error: "Connessione DB non inizializzata" });
      }
      // Crea tabelle minime idempotenti
      await conn.query(`
        CREATE TABLE IF NOT EXISTS users (
          id VARCHAR(36) PRIMARY KEY,
          username VARCHAR(100) NOT NULL UNIQUE,
          email VARCHAR(255) NOT NULL UNIQUE,
          password_hash TEXT NOT NULL,
          first_name VARCHAR(100) NOT NULL,
          last_name VARCHAR(100) NOT NULL,
          role VARCHAR(20) NOT NULL DEFAULT 'admin',
          is_active BOOLEAN NOT NULL DEFAULT TRUE,
          last_login TIMESTAMP NULL,
          two_factor_secret TEXT NULL,
          two_factor_enabled BOOLEAN NOT NULL DEFAULT FALSE,
          backup_codes JSON NULL,
          created_at TIMESTAMP DEFAULT CURRENT_TIMESTAMP,
          updated_at TIMESTAMP DEFAULT CURRENT_TIMESTAMP
        ) ENGINE=InnoDB DEFAULT CHARSET=utf8mb4;
      `);
      await conn.query(`
        CREATE TABLE IF NOT EXISTS sessions (
          id VARCHAR(255) PRIMARY KEY,
          user_id VARCHAR(36) NOT NULL,
          expires_at TIMESTAMP NOT NULL,
          created_at TIMESTAMP DEFAULT CURRENT_TIMESTAMP,
          INDEX sessions_user_id_idx (user_id),
          INDEX sessions_expires_at_idx (expires_at)
        ) ENGINE=InnoDB DEFAULT CHARSET=utf8mb4;
      `);
      return res.json({ ok: true });
    } catch (err: any) {
      console.error("init-db error:", err);
      return res.status(500).json({ error: "Errore inizializzazione DB", details: err?.message || String(err) });
    }
  });

  // DEV ONLY: forza (upsert) admin con password nota
  app.post("/api/dev/ensure-admin", async (_req, res) => {
    try {
      if (process.env.NODE_ENV !== 'development') {
        return res.status(403).json({ error: "Endpoint disponibile solo in sviluppo" });
      }
      const existing = await storage.getUserByEmail("admin@maorigroup.com");
      if (!existing) {
        const created = await storage.createUser({
          username: "admin",
          email: "admin@maorigroup.com",
          firstName: "Amministratore",
          lastName: "Sistema",
          role: "admin",
          isActive: true,
          password: "admin123",
        });
        return res.json({ created: true, user: { id: created.id, email: created.email } });
      }

      const passwordHash = await bcrypt.hash("admin123", 12);
      const updated = await storage.updateUser(existing.id, { passwordHash });
      return res.json({ created: false, updated: !!updated, user: { id: existing.id, email: existing.email } });
    } catch (err: any) {
      console.error("ensure-admin error:", err);
      return res.status(500).json({ error: "Errore ensure-admin", details: err?.message || String(err) });
    }
  });

  // DEV ONLY: elenca utenti (solo per debug in sviluppo)
  app.get("/api/dev/users", async (_req, res) => {
    try {
      if (process.env.NODE_ENV !== 'development') {
        return res.status(403).json({ error: "Endpoint disponibile solo in sviluppo" });
      }
      const list = await storage.getAllUsers();
      const safe = (list || []).map((u: any) => ({ id: u.id, email: u.email, username: (u as any).username, role: u.role, isActive: u.isActive }));
      return res.json({ count: safe.length, users: safe });
    } catch (err: any) {
      console.error("dev/users error:", err);
      return res.status(500).json({ error: "Errore elenco utenti", details: err?.message || String(err) });
    }
  });

  // DEV ONLY: login diretto per admin (bypassa validazione normale)
  app.post("/api/dev/login-admin", async (_req, res) => {
    try {
      if (process.env.NODE_ENV !== 'development') {
        return res.status(403).json({ error: "Endpoint disponibile solo in sviluppo" });
      }
      const admin = await storage.getUserByEmail("admin@maorigroup.com");
      if (!admin) {
        return res.status(404).json({ error: "Admin non trovato" });
      }
      const sessionId = await storage.createSession(admin.id);
      return res.json({ 
        message: "Login admin forzato", 
        sessionId, 
        user: { id: admin.id, email: admin.email, role: admin.role } 
      });
    } catch (err: any) {
      console.error("dev/login-admin error:", err);
      return res.status(500).json({ error: "Errore login admin", details: err?.message || String(err) });
    }
  });

  // DEV ONLY: reset password admin a "admin123"
  app.post("/api/dev/reset-admin-password", async (_req, res) => {
    try {
      if (process.env.NODE_ENV !== 'development') {
        return res.status(403).json({ error: "Endpoint disponibile solo in sviluppo" });
      }
      const admin = await storage.getUserByEmail("admin@maorigroup.com");
      if (!admin) {
        return res.status(404).json({ error: "Admin non trovato" });
      }
      const passwordHash = await bcrypt.hash("admin123", 12);
      await storage.updateUser(admin.id, { passwordHash });
      return res.json({ ok: true });
    } catch (err: any) {
      console.error("dev/reset-admin-password error:", err);
      return res.status(500).json({ error: "Errore reset password", details: err?.message || String(err) });
    }
  });

  // DEV ONLY: verifica se una sessione esiste
  app.get("/api/dev/check-session/:sessionId", async (req, res) => {
    try {
      if (process.env.NODE_ENV !== 'development') {
        return res.status(403).json({ error: "Endpoint disponibile solo in sviluppo" });
      }
      const { sessionId } = req.params;
      const user = await storage.validateSession(sessionId);
      if (!user) {
        return res.json({ exists: false, error: "Sessione non trovata" });
      }
      return res.json({ exists: true, user: { id: user.id, email: user.email, role: user.role } });
    } catch (err: any) {
      console.error("dev/check-session error:", err);
      return res.status(500).json({ error: "Errore verifica sessione", details: err?.message || String(err) });
    }
  });

  // Bootstrap admin user (solo in sviluppo) — rimosso in produzione
  app.post("/api/bootstrap-admin", async (req, res) => {
    try {
      if (process.env.NODE_ENV !== 'development') {
        return res.status(403).json({ error: "Bootstrap solo in sviluppo" });
      }
      
      const users = await storage.getAllUsers();
      if (users && users.length > 0) {
        return res.json({ message: "Admin già esistente", users: users.length });
      }
      
      const admin = await storage.createUser({
        username: "admin",
        email: "admin@maorigroup.com",
        firstName: "Amministratore",
        lastName: "Sistema",
        role: "admin",
        isActive: true,
        password: "admin123"
      });
      
      res.json({ message: "Admin creato", admin: { email: admin.email, role: admin.role } });
    } catch (error) {
      const message = (error as any)?.message || String(error);
      console.error("Bootstrap error:", error);
      res.status(500).json({ error: "Errore bootstrap", details: message });
    }
  });

  app.post("/api/auth/login", methodFilter(['POST']), strictContentType, maybeLoginLimiter, validateInput(loginSchema), async (req, res) => {
    try {
      const { email, password } = req.body;
      
      // Timing attack protection - delay minimo costante
      const startTime = Date.now();
      
      // Validazione credenziali
      let user = await storage.validatePassword(email, password);
      
      // Calcolo timing per protezione da timing attack
      const elapsed = Date.now() - startTime;
      const minDelay = 300; // Delay minimo di 300ms
      if (elapsed < minDelay) {
        await new Promise(resolve => setTimeout(resolve, minDelay - elapsed));
      }
      
      if (!user) {
        // Dev fallback: auto-provision admin login se credenziali standard
        if (process.env.NODE_ENV === 'development' && email === 'admin@maorigroup.com' && password === 'admin123') {
          try {
            const existing = await storage.getUserByEmail(email);
            if (!existing) {
              const created = await storage.createUser({
                username: 'admin',
                email,
                firstName: 'Amministratore',
                lastName: 'Sistema',
                role: 'admin',
                isActive: true,
                password: 'admin123',
              });
              user = created as any;
            } else {
              user = existing;
            }
          } catch (e) {
            // ignore and continue with 401
          }
        }
      }
      if (!user) {
        return res.status(401).json({ error: "Credenziali non valide" });
      }
      
      if (!user.isActive) {
        return res.status(401).json({ error: "Account disattivato" });
      }
      
      // 2FA temporaneamente disabilitata
      
      // Creo sessione
      const sessionId = await storage.createSession(user.id);
      
      // Rimuovo i campi sensibili dalla risposta
      const userResponse: any = sanitizeUser(user);
      
      res.json({
        message: "Accesso effettuato con successo",
        sessionId,
        user: userResponse
      });
    } catch (error) {
      console.error('Login error:', error);
      res.status(500).json({ error: "Errore durante l'accesso" });
    }
  });

  app.post("/api/auth/logout", methodFilter(['POST']), authenticateRequest, async (req, res) => {
    try {
      const sessionId = req.session?.id;
      if (sessionId) {
        await storage.deleteSession(sessionId);
      }
      
      res.json({ message: "Logout effettuato con successo" });
    } catch (error) {
      console.error('Logout error:', error);
      res.status(500).json({ error: "Errore durante il logout" });
    }
  });

  app.get("/api/auth/me", methodFilter(['GET']), authenticateRequest, async (req, res) => {
    try {
      const user = req.session?.user;
      if (!user) {
        return res.status(401).json({ error: "Utente non autenticato" });
      }
      
      res.json(user);
    } catch (error) {
      console.error('Get user error:', error);
      res.status(500).json({ error: "Errore durante il recupero utente" });
    }
  });

  // Update user profile
  app.put("/api/auth/profile", methodFilter(['PUT']), strictContentType, authenticateRequest, async (req, res) => {
    try {
      const userId = req.session?.userId;
      if (!userId) {
        return res.status(401).json({ error: "Sessione non valida" });
      }

      const { firstName, lastName, email } = req.body;
      
      // Validation
      if (!firstName || !lastName || !email) {
        return res.status(400).json({ error: "Nome, cognome e email sono obbligatori" });
      }

      const emailRegex = /^[^\s@]+@[^\s@]+\.[^\s@]+$/;
      if (!emailRegex.test(email)) {
        return res.status(400).json({ error: "Email non valida" });
      }

      const updatedUser = await storage.updateUser(userId, {
        firstName,
        lastName,
        email,
      });

      if (!updatedUser) {
        return res.status(404).json({ error: "Utente non trovato" });
      }

      // Non restituisco dati sensibili
      const { passwordHash, twoFactorSecret, backupCodes, ...safeUser }: any = updatedUser as any;
      res.json({ 
        message: "Profilo aggiornato con successo",
        user: safeUser 
      });
    } catch (error) {
      console.error("Error updating user profile:", error);
      res.status(500).json({ error: "Errore interno del server" });
    }
  });

  // User Management Routes (Admin only)
  app.get("/api/users", methodFilter(['GET']), authenticateRequest, async (req, res) => {
    try {
      const currentUser = req.session?.user;
      if (!currentUser || currentUser.role !== 'admin') {
        return res.status(403).json({ error: "Accesso negato. Solo amministratori possono visualizzare gli utenti." });
      }

      const users = await storage.getAllUsers();
      // Rimuovi dati sensibili
      const safeUsers = users.map((u: any) => sanitizeUser(u));
      res.json(safeUsers);
    } catch (error) {
      console.error("Error fetching users:", error);
      res.status(500).json({ error: "Errore interno del server" });
    }
  });

  app.post("/api/users", methodFilter(['POST']), strictContentType, authenticateRequest, async (req, res) => {
    try {
      const currentUser = req.session?.user;
      if (!currentUser || currentUser.role !== 'admin') {
        return res.status(403).json({ error: "Accesso negato. Solo amministratori possono creare utenti." });
      }

      const { email, firstName, lastName, password, role } = req.body;
      
      // Validation
      if (!email || !firstName || !lastName || !password || !role) {
        return res.status(400).json({ error: "Tutti i campi sono obbligatori" });
      }

      if (password.length < 6) {
        return res.status(400).json({ error: "Password deve essere almeno 6 caratteri" });
      }

      const emailRegex = /^[^\s@]+@[^\s@]+\.[^\s@]+$/;
      if (!emailRegex.test(email)) {
        return res.status(400).json({ error: "Email non valida" });
      }

      if (!['admin', 'user'].includes(role)) {
        return res.status(400).json({ error: "Ruolo non valido" });
      }

      // Check if email already exists
      const existingEmail = await storage.getUserByEmail(email);
      if (existingEmail) {
        return res.status(409).json({ error: "Email già esistente" });
      }

      // Create user with provided password
      const newUser = await storage.createUser({
        username: email as string, // Use email as username
        email: email as string,
        firstName: firstName as string,
        lastName: lastName as string,
        role: role as string,
        isActive: true, // User is active immediately
        password: password as string,
      });

      // Non restituisco dati sensibili
      const { passwordHash: _, twoFactorSecret, backupCodes, ...safeUser }: any = newUser as any;
      
      res.status(201).json({ 
        message: "Utente creato con successo.",
        user: safeUser,
      });
    } catch (error) {
      console.error("Error creating user:", error);
      res.status(500).json({ error: "Errore interno del server" });
    }
  });

  app.patch("/api/users/:userId", methodFilter(['PATCH']), strictContentType, authenticateRequest, async (req, res) => {
    try {
      const currentUser = req.session?.user;
      if (!currentUser || currentUser.role !== 'admin') {
        return res.status(403).json({ error: "Accesso negato. Solo amministratori possono modificare utenti." });
      }

      const { userId } = req.params;
      const { isActive } = req.body;

      if (typeof isActive !== 'boolean') {
        return res.status(400).json({ error: "isActive deve essere un booleano" });
      }

      // Don't allow disabling the current admin user
      if (userId === currentUser.id && !isActive) {
        return res.status(400).json({ error: "Non puoi disattivare il tuo stesso account" });
      }

      const updatedUser = await storage.updateUser(userId, { isActive });
      if (!updatedUser) {
        return res.status(404).json({ error: "Utente non trovato" });
      }

      // Non restituisco dati sensibili
      const safeUser: any = { ...(updatedUser as any) };
      delete safeUser.passwordHash;
      delete safeUser.twoFactorSecret;
      delete safeUser.backupCodes;
      res.json({ 
        message: "Stato utente aggiornato",
        user: safeUser 
      });
    } catch (error) {
      console.error("Error updating user:", error);
      res.status(500).json({ error: "Errore interno del server" });
    }
  });

  app.delete("/api/users/:userId", methodFilter(['DELETE']), authenticateRequest, async (req, res) => {
    try {
      const currentUser = req.session?.user;
      if (!currentUser || currentUser.role !== 'admin') {
        return res.status(403).json({ error: "Accesso negato. Solo amministratori possono eliminare utenti." });
      }

      const { userId } = req.params;

      // Don't allow deleting the current admin user
      if (userId === currentUser.id) {
        return res.status(400).json({ error: "Non puoi eliminare il tuo stesso account" });
      }

      const deleted = await storage.deleteUser(userId);
      if (!deleted) {
        return res.status(404).json({ error: "Utente non trovato" });
      }

      res.json({ message: "Utente eliminato con successo" });
    } catch (error) {
      console.error("Error deleting user:", error);
      res.status(500).json({ error: "Errore interno del server" });
    }
  });

  // Set password directly (Admin only, no invite)
  app.post("/api/users/:userId/set-password", methodFilter(['POST']), strictContentType, authenticateRequest, async (req, res) => {
    try {
      const currentUser = req.session?.user;
      if (!currentUser || currentUser.role !== 'admin') {
        return res.status(403).json({ error: "Accesso negato. Solo amministratori possono impostare password." });
      }

      const schema = z.object({ password: z.string().min(6, "Password minimo 6 caratteri") });
      const parsed = schema.safeParse(req.body);
      if (!parsed.success) {
        return res.status(400).json({ error: "Dati non validi", details: parsed.error.errors });
      }

      const { userId } = req.params;
<<<<<<< HEAD
      const existing = await storage.getUser(userId);
=======
      const database = getDb();
      const [existing] = await database.select().from(users).where(eq(users.id, userId));
>>>>>>> 41ad28b0
      if (!existing) {
        return res.status(404).json({ error: "Utente non trovato" });
      }

      const passwordHash = await bcrypt.hash(parsed.data.password, 12);
<<<<<<< HEAD
      await storage.updateUser(userId, { passwordHash });
=======
      await database.update(users).set({ passwordHash, updatedAt: new Date() }).where(eq(users.id, userId)).execute();
>>>>>>> 41ad28b0
      return res.status(200).json({ message: "Password impostata con successo" });
    } catch (error) {
      console.error("Error setting user password:", error);
      res.status(500).json({ error: "Errore interno del server" });

    }
  });

  // Endpoint inviti disabilitato

  // 2FA disabilitata (placeholder)
  app.all("/api/auth/2fa/:any*", (_req, res) => {
    res.status(403).json({ error: "2FA non abilitata" });
  });

  // (altri endpoint 2FA disabilitati)
  
  // Dashboard stats (protette da autenticazione)
  app.get("/api/dashboard/stats", authenticateRequest, async (req, res) => {
    try {
      const stats = await storage.getDashboardStats();
      res.json(stats);
    } catch (error) {
      res.status(500).json({ message: "Failed to fetch dashboard stats" });
    }
  });

  // Employee routes (protette da autenticazione)
  app.get("/api/employees", authenticateRequest, async (req, res) => {
    try {
      const employees = await storage.getEmployees();
      res.json(employees);
    } catch (error) {
      res.status(500).json({ message: "Failed to fetch employees" });
    }
  });

  app.get("/api/employees/:id", authenticateRequest, async (req, res) => {
    try {
      const employee = await storage.getEmployee(req.params.id);
      if (!employee) {
        return res.status(404).json({ message: "Employee not found" });
      }
      res.json(employee);
    } catch (error) {
      res.status(500).json({ message: "Failed to fetch employee" });
    }
  });

  app.post("/api/employees", methodFilter(['POST']), strictContentType, authenticateRequest, validateInput(insertEmployeeSchema), async (req, res) => {
    try {
      const validatedData = insertEmployeeSchema.parse(req.body);
      const employee = await storage.createEmployee(validatedData);
      res.status(201).json(employee);
    } catch (error) {
      if (error instanceof z.ZodError) {
        return res.status(400).json({ message: "Invalid data", errors: error.errors });
      }
      res.status(500).json({ message: "Failed to create employee" });
    }
  });

  app.put("/api/employees/:id", methodFilter(['PUT']), strictContentType, authenticateRequest, validateInput(insertEmployeeSchema.partial()), async (req, res) => {
    try {
      const validatedData = insertEmployeeSchema.partial().parse(req.body);
      const employee = await storage.updateEmployee(req.params.id, validatedData);
      if (!employee) {
        return res.status(404).json({ message: "Employee not found" });
      }
      res.json(employee);
    } catch (error) {
      if (error instanceof z.ZodError) {
        return res.status(400).json({ message: "Invalid data", errors: error.errors });
      }
      res.status(500).json({ message: "Failed to update employee" });
    }
  });

  app.delete("/api/employees/:id", methodFilter(['DELETE']), authenticateRequest, async (req, res) => {
    try {
      // Remove all assignments and references before deleting employee
      const assets = await storage.getAssets();
      const pcs = await storage.getPcs();
      const assignedAssets = assets.filter((a: any) => a.employeeId === req.params.id);
      const assignedPcs = pcs.filter((p: any) => p.employeeId === req.params.id);
      
      // Unassign all assets
      for (const asset of assignedAssets) {
        await storage.updateAsset(asset.id, {
          employeeId: undefined,
          status: "disponibile"
        });
      }
      
      // Unassign all PCs
      for (const pc of assignedPcs) {
        await storage.updatePc(pc.id, {
          employeeId: undefined,
          status: "disponibile"
        });
      }

      // Remove employee references from PC history (but keep the history records)
      await storage.removeEmployeeFromHistory(req.params.id);

      const deleted = await storage.deleteEmployee(req.params.id);
      if (!deleted) {
        return res.status(404).json({ message: "Employee not found" });
      }
      res.status(204).send();
    } catch (error) {
      console.error("Error deleting employee:", error);
      res.status(500).json({ message: "Failed to delete employee" });
    }
  });

  // PC routes (protette da autenticazione)
  app.get("/api/pcs", authenticateRequest, async (req, res) => {
    try {
      const pcs = await storage.getPcs();
      res.json(pcs);
    } catch (error) {
      res.status(500).json({ message: "Failed to fetch PCs" });
    }
  });

  app.get("/api/pcs/:id", authenticateRequest, async (req, res) => {
    try {
      const pc = await storage.getPc(req.params.id);
      if (!pc) {
        return res.status(404).json({ message: "PC not found" });
      }
      res.json(pc);
    } catch (error) {
      res.status(500).json({ message: "Failed to fetch PC" });
    }
  });

  // Endpoint per ricerca PC tramite QR scan - PUBBLICO per utilizzo mobile
  app.get("/api/pcs/qr/:pcId", qrScanLimiter, async (req, res) => {
    try {
      // Validazione strict del pcId per prevenire path traversal
      const pcId = req.params.pcId;
      if (!pcId || pcId.includes('..') || pcId.includes('/') || pcId.includes('\\') || pcId.length > 50) {
        return res.status(400).json({ 
          message: "ID PC non valido",
          error: "Formato ID non consentito"
        });
      }
      
      const pc = await storage.getPcByPcId(pcId);
      if (!pc) {
        return res.status(404).json({ 
          message: "PC non trovato", 
          pcId: pcId 
        });
      }
      
      // Restituisce info PC + dipendente assegnato per QR scan
      const pcs = await storage.getPcs();
      const pcWithEmployee = (pcs as any[]).find((p: any) => p.id === pc.id);
      
      res.json({
        ...pc,
        employee: pcWithEmployee?.employee || null,
        scanTimestamp: new Date().toISOString()
      });
    } catch (error) {
      console.error("Errore ricerca QR PC:", error);
      res.status(500).json({ message: "Errore interno server" });
    }
  });

  app.post("/api/pcs", methodFilter(['POST']), strictContentType, authenticateRequest, validateInput(insertPcSchema), async (req, res) => {
    try {
      const validatedData = req.body; // Dati già validati da validateInput
      
      // Genera automaticamente pcId dal serialNumber se non fornito
      const pcId = validatedData.pcId || `PC-${validatedData.serialNumber.slice(-6).toUpperCase()}`;
    
      // Check if PC ID already exists
      const existingPc = await storage.getPcByPcId(pcId);
      if (existingPc) {
        return res.status(400).json({ message: "PC ID già esistente per questo serial number" });
      }

      // Crea PC senza dipendente assegnato (sarà gestito dal workflow)
      const pcData = {
        ...validatedData,
        pcId,
        employeeId: null,
        // Le date sono già convertite da Zod transform
      };

      const pc = await storage.createPc(pcData);
      res.status(201).json(pc);
    } catch (error) {
      console.error("Error creating PC:", error);
      res.status(500).json({ message: "Failed to create PC" });
    }
  });

  app.put("/api/pcs/:id", methodFilter(['PUT']), strictContentType, authenticateRequest, validateInput(insertPcSchema.partial()), async (req, res) => {
    try {
      const validatedData = insertPcSchema.partial().parse(req.body);
      const pc = await storage.updatePc(req.params.id, validatedData);
      if (!pc) {
        return res.status(404).json({ message: "PC not found" });
      }
      res.json(pc);
    } catch (error) {
      if (error instanceof z.ZodError) {
        return res.status(400).json({ message: "Invalid data", errors: error.errors });
      }
      res.status(500).json({ message: "Failed to update PC" });
    }
  });

  app.delete("/api/pcs/:id", methodFilter(['DELETE']), authenticateRequest, async (req, res) => {
    try {
      const deleted = await storage.deletePc(req.params.id);
      if (!deleted) {
        return res.status(404).json({ message: "PC not found" });
      }
      res.status(204).send();
    } catch (error) {
      res.status(500).json({ message: "Failed to delete PC" });
    }
  });

  // PC History routes
  app.get("/api/pcs/:id/history", authenticateRequest, async (req, res) => {
    try {
      const { id } = req.params;
      const history = await storage.getPcHistory(id);
      res.json(history);
    } catch (error) {
      console.error("Error fetching PC history:", error);
      res.status(500).json({ message: "Failed to fetch PC history" });
    }
  });

  app.get("/api/pc-history/serial/:serialNumber", authenticateRequest, async (req, res) => {
    try {
      const { serialNumber } = req.params;
      const history = await storage.getPcHistoryBySerial(serialNumber);
      res.json(history);
    } catch (error) {
      console.error("Error fetching PC history by serial:", error);
      res.status(500).json({ message: "Failed to fetch PC history" });
    }
  });

  app.get("/api/pc-history", authenticateRequest, async (req, res) => {
    try {
      const history = await storage.getAllPcHistory();
      res.json(history);
    } catch (error) {
      console.error("Error fetching all PC history:", error);
      res.status(500).json({ message: "Failed to fetch PC history" });
    }
  });

  // Asset management routes (unified inventory for all device types)
  
  // Get next available asset code for a given type
  app.get("/api/assets/next-code", authenticateRequest, async (req, res) => {
    try {
      const { type } = req.query;
      
      if (!type || typeof type !== 'string') {
        return res.status(400).json({ error: "Asset type is required" });
      }

      const validTypes = ['pc', 'smartphone', 'sim', 'tastiera', 'monitor', 'altro'];
      if (!validTypes.includes(type)) {
        return res.status(400).json({ error: "Invalid asset type" });
      }

      const nextCode = await storage.getNextAssetCode(type);
      res.json({ code: nextCode });
    } catch (error) {
      console.error("Error generating next asset code:", error);
      res.status(500).json({ error: "Failed to generate asset code" });
    }
  });
  
  // Get all assets with optional type filter
  app.get("/api/assets", authenticateRequest, async (req, res) => {
    try {
      const { type } = req.query;
      const assets = await storage.getAssets(type as string | undefined);
      res.json(assets);
    } catch (error: any) {
      console.error("Error fetching assets:", error);
      res.status(500).json({ error: "Failed to fetch assets", message: error?.message || String(error) });
    }
  });

  // Get all assets including PCs
  app.get("/api/assets/all-including-pcs", authenticateRequest, async (req, res) => {
    try {
      const allAssets = await storage.getAllAssetsIncludingPCs();
      res.json(allAssets);
    } catch (error: any) {
      console.error("Error fetching all assets including PCs:", error);
      res.status(500).json({ error: "Failed to fetch all assets", message: error?.message || String(error) });
    }
  });

  // Get single asset by ID
  app.get("/api/assets/:id", authenticateRequest, async (req, res) => {
    try {
      const { id } = req.params;
      const asset = await storage.getAsset(id);
      
      if (!asset) {
        return res.status(404).json({ error: "Asset not found" });
      }

      res.json(asset);
    } catch (error) {
      console.error("Error fetching asset:", error);
      res.status(500).json({ error: "Failed to fetch asset" });
    }
  });

  // Create new asset
  app.post("/api/assets", methodFilter(['POST']), strictContentType, authenticateRequest, async (req, res) => {
    try {
      const { insertAssetSchema } = await import("@shared/schema");
      // Normalizza campi vuoti -> undefined
      const body = req.body || {};
      const normalizeStr = (v: any) => (typeof v === 'string' ? v.trim() : v);
      const normalized = {
        ...body,
        assetType: normalizeStr(body.assetType),
        brand: normalizeStr(body.brand),
        model: normalizeStr(body.model),
        serialNumber: normalizeStr(body.serialNumber),
        purchaseDate: body.purchaseDate === "" ? undefined : normalizeStr(body.purchaseDate),
        warrantyExpiry: body.warrantyExpiry === "" ? undefined : normalizeStr(body.warrantyExpiry),
        employeeId: body.employeeId === "" ? undefined : normalizeStr(body.employeeId),
        notes: body.notes === "" ? undefined : normalizeStr(body.notes),
      };
      const validationResult = insertAssetSchema.safeParse(normalized);
      
      if (!validationResult.success) {
        return res.status(400).json({ 
          error: "Dati non validi", 
          details: validationResult.error.errors 
        });
      }

      const newAsset = await storage.createAsset(validationResult.data);
      res.status(201).json(newAsset);
    } catch (error) {
      console.error("Error creating asset:", error);
      res.status(500).json({ error: "Failed to create asset" });
    }
  });

  // Update asset
  app.patch("/api/assets/:id", methodFilter(['PATCH']), strictContentType, authenticateRequest, async (req, res) => {
    try {
      const { id } = req.params;
      const updatedAsset = await storage.updateAsset(id, req.body);
      
      if (!updatedAsset) {
        return res.status(404).json({ error: "Asset not found" });
      }

      res.json(updatedAsset);
    } catch (error) {
      console.error("Error updating asset:", error);
      res.status(500).json({ error: "Failed to update asset" });
    }
  });

  // Delete asset
  app.delete("/api/assets/:id", methodFilter(['DELETE']), authenticateRequest, async (req, res) => {
    try {
      const { id } = req.params;
      const deleted = await storage.deleteAsset(id);
      
      if (!deleted) {
        return res.status(404).json({ error: "Asset not found" });
      }

      res.json({ success: true, message: "Asset deleted successfully" });
    } catch (error) {
      console.error("Error deleting asset:", error);
      res.status(500).json({ error: "Failed to delete asset" });
    }
  });

  // Document management routes
  const documentsCache: any[] = [];
  
  // Get all documents
  app.get("/api/documents", authenticateRequest, async (req, res) => {
    try {
      const documents = await storage.getAllDocuments();
      res.json(documents);
    } catch (error: any) {
      console.error("Error fetching documents:", error);
      // Fallback: usa una cache in-process per ambienti senza persistenza
      return res.json(documentsCache);
    }
  });

  // Delete document
  app.delete("/api/documents/:id", methodFilter(['DELETE']), authenticateRequest, async (req, res) => {
    try {
      const { id } = req.params;
      const deleted = await storage.deleteDocument(id);
      
      if (!deleted) {
        return res.status(404).json({ error: "Document not found" });
      }

      res.json({ success: true, message: "Document deleted successfully" });
    } catch (error) {
      console.error("Error deleting document:", error);
      res.status(500).json({ error: "Failed to delete document" });
    }
  });

  // Maintenance routes
  app.get("/api/maintenance", authenticateRequest, async (req, res) => {
    try {
      const maintenanceRecords = await storage.getAllMaintenance();
      res.json(maintenanceRecords);
    } catch (error) {
      console.error("Error fetching maintenance records:", error);
      res.status(500).json({ error: "Failed to fetch maintenance records" });
    }
  });

  app.post("/api/maintenance", methodFilter(['POST']), strictContentType, authenticateRequest, async (req, res) => {
    try {
      const { insertMaintenanceSchema } = await import("@shared/schema");
      const validationResult = insertMaintenanceSchema.safeParse(req.body);
      
      if (!validationResult.success) {
        return res.status(400).json({ 
          error: "Dati non validi", 
          details: validationResult.error.errors 
        });
      }

      const newRecord = await storage.createMaintenance(validationResult.data);
      res.status(201).json(newRecord);
    } catch (error) {
      console.error("Error creating maintenance record:", error);
      res.status(500).json({ error: "Failed to create maintenance record" });
    }
  });

  app.patch("/api/maintenance/:id", methodFilter(['PATCH']), strictContentType, authenticateRequest, async (req, res) => {
    try {
      const { id } = req.params;
      const updatedRecord = await storage.updateMaintenance(id, req.body);
      
      if (!updatedRecord) {
        return res.status(404).json({ error: "Maintenance record not found" });
      }

      res.json(updatedRecord);
    } catch (error) {
      console.error("Error updating maintenance record:", error);
      res.status(500).json({ error: "Failed to update maintenance record" });
    }
  });

  app.delete("/api/maintenance/:id", methodFilter(['DELETE']), authenticateRequest, async (req, res) => {
    try {
      const { id } = req.params;
      const deleted = await storage.deleteMaintenance(id);
      
      if (!deleted) {
        return res.status(404).json({ error: "Maintenance record not found" });
      }

      res.status(204).send();
    } catch (error) {
      console.error("Error deleting maintenance record:", error);
      res.status(500).json({ error: "Failed to delete maintenance record" });
    }
  });

  // Create new document
  app.post("/api/documents", authenticateRequest, async (req, res) => {
    const body = req.body || {};
    const payload = {
      title: body.title || "Documento",
      type: body.type || "manleva",
      description: body.description || null,
      fileName: body.fileName ?? null,
      fileSize: (Number.isFinite(body.fileSize) ? body.fileSize : null),
      pcId: body.pcId || null,
      employeeId: body.employeeId || null,
      tags: body.tags || null,
      uploadedAt: new Date(),
    } as any;

    try {
      const created = await storage.createDocument(payload);
      return res.status(201).json(created);
    } catch (error) {
      console.error("Error creating document:", error);
      // Fallback: salva in cache in-process e ritorna 201
      const cached = { id: undefined, ...payload };
      documentsCache.push(cached);
      return res.status(201).json(cached);
    }
  });
  
<<<<<<< HEAD
  // Endpoint legati a object storage, inviti ed export PDF rimossi per semplificazione
=======
  // Endpoint per servire documenti pubblici
  app.get("/public-objects/:filePath(*)", async (req, res) => {
    const filePath = req.params.filePath;
    const objectStorageService = new ObjectStorageService();
    try {
      const file = await objectStorageService.searchPublicObject(filePath);
      if (!file) {
        return res.status(404).json({ error: "File not found" });
      }
      objectStorageService.downloadObject(file, res);
    } catch (error) {
      console.error("Error searching for public object:", error);
      return res.status(500).json({ error: "Internal server error" });
    }
  });

  // Endpoint per servire documenti privati - RICHIEDE AUTENTICAZIONE
  app.get("/objects/:objectPath(*)", authenticateRequest, async (req, res) => {
    const objectStorageService = new ObjectStorageService();
    try {
      const objectFile = await objectStorageService.getObjectEntityFile(
        req.path,
      );
      
      // Controllo ACL - solo utenti autorizzati possono accedere
      const canAccess = await objectStorageService.canAccessObjectEntity({
        objectFile,
        userId: req.session?.userId || 'anonymous',
        requestedPermission: ObjectPermission.READ,
      });
      
      if (!canAccess) {
        return res.status(403).json({ error: "Access denied" });
      }
      
      objectStorageService.downloadObject(objectFile, res);
    } catch (error) {
      console.error("Error accessing object:", error);
      if (error instanceof ObjectNotFoundError) {
        return res.sendStatus(404);
      }
      return res.sendStatus(500);
    }
  });

  // Endpoint per ottenere URL di upload - RICHIEDE AUTENTICAZIONE
  app.post("/api/objects/upload", authenticateRequest, async (req, res) => {
    const objectStorageService = new ObjectStorageService();
    try {
      const uploadURL = await objectStorageService.getObjectEntityUploadURL();
      res.json({ uploadURL });
    } catch (error) {
      console.error("Error getting upload URL:", error);
      res.status(500).json({ error: "Failed to get upload URL" });
    }
  });

  // Endpoint per salvare i metadati del documento dopo upload - PROTETTO
  app.post("/api/documents/normalize-url", authenticateRequest, validateInput(z.object({
    documentURL: z.string().url(),
    filename: z.string().min(1).max(255),
    type: z.enum(['manleva', 'contratto', 'documento', 'altro'])
  })), async (req, res) => {
    if (!req.body.documentURL || !req.body.filename || !req.body.type) {
      return res.status(400).json({ error: "documentURL, filename, and type are required" });
    }

    try {
      const objectStorageService = new ObjectStorageService();
      const objectPath = objectStorageService.normalizeObjectEntityPath(
        req.body.documentURL,
      );

      // Qui potresti salvare i metadati nel database se necessario
      // Per ora restituiamo solo il path normalizzato
      
      res.status(200).json({
        objectPath: objectPath,
        filename: req.body.filename,
        type: req.body.type,
        uploadedAt: new Date().toISOString()
      });
    } catch (error) {
      console.error("Error saving document metadata:", error);
      res.status(500).json({ error: "Internal server error" });
    }
  });

  // Routes for user invite system
  
  // Validate invite token (public route)
  app.get("/api/invite/:token", inviteLimiter, async (req, res) => {
    try {
      const { token } = req.params;
      if (!token) {
        return res.status(400).json({ error: "Token mancante" });
      }

      const inviteInfo = await storage.getInviteToken(token);
      if (!inviteInfo) {
        return res.status(404).json({ error: "Token non valido o scaduto" });
      }

      // Get user info for display (without sensitive data)
      const user = await storage.getUser(inviteInfo.userId);
      if (!user) {
        return res.status(404).json({ error: "Utente non trovato" });
      }

      res.json({
        valid: true,
        userInfo: {
          firstName: user.firstName,
          lastName: user.lastName,
          email: user.email,
          expiresAt: inviteInfo.expiresAt,
        }
      });
    } catch (error) {
      console.error("Error validating invite token:", error);
      res.status(500).json({ error: "Errore interno del server" });
    }
  });

  // Set password via invite token (public route)
  app.post("/api/invite/:token/set-password", inviteLimiter, methodFilter(['POST']), strictContentType, async (req, res) => {
    try {
      const { token } = req.params;
      const validationResult = setPasswordSchema.safeParse(req.body);
      
      if (!validationResult.success) {
        return res.status(400).json({ 
          error: "Dati non validi", 
          details: validationResult.error.errors 
        });
      }

      const { password } = validationResult.data;

      const success = await storage.useInviteToken(token, password);
      if (!success) {
        return res.status(400).json({ error: "Token non valido, scaduto o già utilizzato" });
      }

      // Activate user after password is set
      const inviteInfo = await storage.getInviteToken(token);
      if (inviteInfo) {
        await storage.updateUser(inviteInfo.userId, { isActive: true });
      }

      res.json({ 
        message: "Password impostata con successo. Ora puoi effettuare l'accesso." 
      });
    } catch (error) {
      console.error("Error setting password via invite:", error);
      res.status(500).json({ error: "Errore interno del server" });
    }
  });

  // Manleva PDF Generation
  app.post("/api/manleva/generate", methodFilter(['POST']), strictContentType, authenticateRequest, async (req, res) => {
    try {
      const { pcId, employeeId } = req.body;

      if (!pcId || !employeeId) {
        return res.status(400).json({ error: "PC ID e Employee ID sono richiesti" });
      }

      // Recupera dati PC o Asset - prima prova con pcId, poi con assetCode, poi con ID interno
      let item: any = await storage.getPcByPcId(pcId);
      let itemType: 'pc' | 'asset' = 'pc';
      
      if (!item) {
        // Se non trovato nei PC, prova negli asset con assetCode
        const assets = await storage.getAssets();
        const foundAsset = assets.find((a: any) => a.assetCode === pcId || a.id === pcId);
        if (foundAsset) {
          item = foundAsset;
          itemType = 'asset';
        }
      }
      
      if (!item) {
        // Ultima possibilità: prova con ID interno nei PC
        item = await storage.getPc(pcId);
      }
      
      if (!item) {
        return res.status(404).json({ error: "PC o Asset non trovato" });
      }

      // Recupera dati dipendente
      const employee = await storage.getEmployee(employeeId);
      if (!employee) {
        return res.status(404).json({ error: "Dipendente non trovato" });
      }

      // Genera il PDF della manleva
      const itemModel = itemType === 'pc' 
        ? `${item.brand} ${item.model}`
        : `${(item as any).assetType?.toUpperCase()} - ${item.brand} ${item.model}`;
      
      const itemSerial = item.serialNumber || 'N/A';
      const itemId = itemType === 'pc' ? (item as any).pcId : (item as any).assetCode;
      
      const pdfBuffer = await generateManlevaPDF({
        employeeName: employee.name,
        employeeCompany: employee.company,
        pcModel: itemModel,
        pcSerial: itemSerial,
        assignmentDate: new Date().toLocaleDateString('it-IT'),
        location: 'Siena'
      });
      
      res.setHeader('Content-Type', 'application/pdf');
      res.setHeader('Content-Disposition', `attachment; filename="manleva_${itemId}_${employee.name.replace(/\s/g, '_')}.pdf"`);
      res.send(pdfBuffer);

    } catch (error) {
      console.error("Error generating manleva PDF:", error);
      res.status(500).json({ error: "Errore nella generazione del PDF della manleva" });
    }
  });
>>>>>>> 41ad28b0

  const httpServer = createServer(app);
  return httpServer;
}<|MERGE_RESOLUTION|>--- conflicted
+++ resolved
@@ -37,82 +37,7 @@
   }
 }
 
-<<<<<<< HEAD
 // Middleware sono ora importati da ./middleware.ts
-=======
-// Middleware di sicurezza per rate limiting
-const apiLimiter = rateLimit({
-  windowMs: 15 * 60 * 1000, // 15 minuti
-  max: 100, // Max 100 richieste per IP ogni 15 minuti
-  message: { error: "Troppe richieste. Riprova più tardi." },
-  standardHeaders: true,
-  legacyHeaders: false,
-});
-
-// Rate limiting specifico per login (più restrittivo)
-const loginLimiter = rateLimit({
-  windowMs: 15 * 60 * 1000, // 15 minuti
-  max: 5, // Max 5 tentativi di login per IP ogni 15 minuti
-  message: { error: "Troppi tentativi di accesso. Riprova tra 15 minuti." },
-  standardHeaders: true,
-  legacyHeaders: false,
-  skipSuccessfulRequests: true, // Non conta i login riusciti
-});
-
-// Rate limiting per endpoint QR pubblico (protezione anti-enumerazione)
-const qrScanLimiter = rateLimit({
-  windowMs: 5 * 60 * 1000, // 5 minuti
-  max: 20, // Max 20 scansioni QR per IP ogni 5 minuti
-  message: { error: "Troppe scansioni QR. Riprova tra qualche minuto." },
-  standardHeaders: true,
-  legacyHeaders: false,
-});
-
-// Rate limiting per endpoint inviti pubblici (protezione brute-force token)
-const inviteLimiter = rateLimit({
-  windowMs: 15 * 60 * 1000, // 15 minuti
-  max: 10, // Max 10 richieste per IP ogni 15 minuti
-  message: { error: "Troppe richieste. Riprova tra 15 minuti." },
-  standardHeaders: true,
-  legacyHeaders: false,
-});
-
-// Middleware di autenticazione con sessioni
-const createAuthenticateRequest = (storage: JsonStorage) => async (req: Request, res: Response, next: NextFunction) => {
-  const sessionId = req.headers['authorization']?.replace('Bearer ', '') ||
-                   req.session?.id ||
-                   req.cookies?.sessionId;
-  
-  if (!sessionId) {
-    return res.status(401).json({ error: "Autenticazione richiesta" });
-  }
-  
-  try {
-    const user = await storage.validateSession(sessionId);
-    if (!user) {
-      return res.status(401).json({ error: "Sessione non valida o scaduta" });
-    }
-    
-    // Aggiungo i dati utente alla request
-    req.session = {
-      ...req.session,
-      id: sessionId,
-      userId: user.id,
-      user: {
-        id: user.id,
-        username: user.username,
-        email: user.email,
-        role: user.role,
-      }
-    };
-    
-    next();
-  } catch (error) {
-    console.error('Authentication error:', error);
-    res.status(500).json({ error: "Errore interno del server" });
-  }
-};
->>>>>>> 41ad28b0
 
 export async function registerRoutes(app: Express, storage: any): Promise<Server> {
   // Create authenticated middleware
@@ -151,11 +76,9 @@
   // Rate limiting per API
   app.use('/api/', apiLimiter);
   
-<<<<<<< HEAD
   // Middleware per validazione Content-Type
   app.use('/api/', strictContentType);
   
-=======
   // Blocco globale metodi non standard su endpoint auth
   app.all('/api/auth/login', (req, res, next) => {
     if (req.method !== 'POST') {
@@ -170,33 +93,6 @@
     }
     next();
   });
-  
-  // Middleware per bloccare metodi HTTP non autorizzati su endpoint specifici
-  const methodFilter = (allowedMethods: string[]) => {
-    return (req: Request, res: Response, next: NextFunction) => {
-      if (!allowedMethods.includes(req.method)) {
-        return res.status(405).json({ 
-          error: "Metodo non consentito",
-          allowed: allowedMethods 
-        });
-      }
-      next();
-    };
-  };
-
-  // Middleware per validazione Content-Type strict
-  const strictContentType = (req: Request, res: Response, next: NextFunction) => {
-    if (['POST', 'PUT', 'PATCH'].includes(req.method)) {
-      const contentType = req.get('Content-Type');
-      if (!contentType || !contentType.includes('application/json')) {
-        return res.status(415).json({
-          error: "Content-Type non supportato",
-          required: "application/json"
-        });
-      }
-    }
-    next();
-  };
 
   // Health check endpoint (per monitoring esterno)
   app.get("/health", (req, res) => {
@@ -217,8 +113,6 @@
       environment: process.env.NODE_ENV || "development"
     });
   });
-
->>>>>>> 41ad28b0
   // Authentication routes (pubbliche, senza autenticazione)
   // Endpoint registrazione DISABILITATO per sicurezza aziendale
   app.post("/api/auth/register", methodFilter(['POST']), (req, res) => {
@@ -705,22 +599,13 @@
       }
 
       const { userId } = req.params;
-<<<<<<< HEAD
       const existing = await storage.getUser(userId);
-=======
-      const database = getDb();
-      const [existing] = await database.select().from(users).where(eq(users.id, userId));
->>>>>>> 41ad28b0
       if (!existing) {
         return res.status(404).json({ error: "Utente non trovato" });
       }
 
       const passwordHash = await bcrypt.hash(parsed.data.password, 12);
-<<<<<<< HEAD
       await storage.updateUser(userId, { passwordHash });
-=======
-      await database.update(users).set({ passwordHash, updatedAt: new Date() }).where(eq(users.id, userId)).execute();
->>>>>>> 41ad28b0
       return res.status(200).json({ message: "Password impostata con successo" });
     } catch (error) {
       console.error("Error setting user password:", error);
@@ -1239,233 +1124,7 @@
     }
   });
   
-<<<<<<< HEAD
   // Endpoint legati a object storage, inviti ed export PDF rimossi per semplificazione
-=======
-  // Endpoint per servire documenti pubblici
-  app.get("/public-objects/:filePath(*)", async (req, res) => {
-    const filePath = req.params.filePath;
-    const objectStorageService = new ObjectStorageService();
-    try {
-      const file = await objectStorageService.searchPublicObject(filePath);
-      if (!file) {
-        return res.status(404).json({ error: "File not found" });
-      }
-      objectStorageService.downloadObject(file, res);
-    } catch (error) {
-      console.error("Error searching for public object:", error);
-      return res.status(500).json({ error: "Internal server error" });
-    }
-  });
-
-  // Endpoint per servire documenti privati - RICHIEDE AUTENTICAZIONE
-  app.get("/objects/:objectPath(*)", authenticateRequest, async (req, res) => {
-    const objectStorageService = new ObjectStorageService();
-    try {
-      const objectFile = await objectStorageService.getObjectEntityFile(
-        req.path,
-      );
-      
-      // Controllo ACL - solo utenti autorizzati possono accedere
-      const canAccess = await objectStorageService.canAccessObjectEntity({
-        objectFile,
-        userId: req.session?.userId || 'anonymous',
-        requestedPermission: ObjectPermission.READ,
-      });
-      
-      if (!canAccess) {
-        return res.status(403).json({ error: "Access denied" });
-      }
-      
-      objectStorageService.downloadObject(objectFile, res);
-    } catch (error) {
-      console.error("Error accessing object:", error);
-      if (error instanceof ObjectNotFoundError) {
-        return res.sendStatus(404);
-      }
-      return res.sendStatus(500);
-    }
-  });
-
-  // Endpoint per ottenere URL di upload - RICHIEDE AUTENTICAZIONE
-  app.post("/api/objects/upload", authenticateRequest, async (req, res) => {
-    const objectStorageService = new ObjectStorageService();
-    try {
-      const uploadURL = await objectStorageService.getObjectEntityUploadURL();
-      res.json({ uploadURL });
-    } catch (error) {
-      console.error("Error getting upload URL:", error);
-      res.status(500).json({ error: "Failed to get upload URL" });
-    }
-  });
-
-  // Endpoint per salvare i metadati del documento dopo upload - PROTETTO
-  app.post("/api/documents/normalize-url", authenticateRequest, validateInput(z.object({
-    documentURL: z.string().url(),
-    filename: z.string().min(1).max(255),
-    type: z.enum(['manleva', 'contratto', 'documento', 'altro'])
-  })), async (req, res) => {
-    if (!req.body.documentURL || !req.body.filename || !req.body.type) {
-      return res.status(400).json({ error: "documentURL, filename, and type are required" });
-    }
-
-    try {
-      const objectStorageService = new ObjectStorageService();
-      const objectPath = objectStorageService.normalizeObjectEntityPath(
-        req.body.documentURL,
-      );
-
-      // Qui potresti salvare i metadati nel database se necessario
-      // Per ora restituiamo solo il path normalizzato
-      
-      res.status(200).json({
-        objectPath: objectPath,
-        filename: req.body.filename,
-        type: req.body.type,
-        uploadedAt: new Date().toISOString()
-      });
-    } catch (error) {
-      console.error("Error saving document metadata:", error);
-      res.status(500).json({ error: "Internal server error" });
-    }
-  });
-
-  // Routes for user invite system
-  
-  // Validate invite token (public route)
-  app.get("/api/invite/:token", inviteLimiter, async (req, res) => {
-    try {
-      const { token } = req.params;
-      if (!token) {
-        return res.status(400).json({ error: "Token mancante" });
-      }
-
-      const inviteInfo = await storage.getInviteToken(token);
-      if (!inviteInfo) {
-        return res.status(404).json({ error: "Token non valido o scaduto" });
-      }
-
-      // Get user info for display (without sensitive data)
-      const user = await storage.getUser(inviteInfo.userId);
-      if (!user) {
-        return res.status(404).json({ error: "Utente non trovato" });
-      }
-
-      res.json({
-        valid: true,
-        userInfo: {
-          firstName: user.firstName,
-          lastName: user.lastName,
-          email: user.email,
-          expiresAt: inviteInfo.expiresAt,
-        }
-      });
-    } catch (error) {
-      console.error("Error validating invite token:", error);
-      res.status(500).json({ error: "Errore interno del server" });
-    }
-  });
-
-  // Set password via invite token (public route)
-  app.post("/api/invite/:token/set-password", inviteLimiter, methodFilter(['POST']), strictContentType, async (req, res) => {
-    try {
-      const { token } = req.params;
-      const validationResult = setPasswordSchema.safeParse(req.body);
-      
-      if (!validationResult.success) {
-        return res.status(400).json({ 
-          error: "Dati non validi", 
-          details: validationResult.error.errors 
-        });
-      }
-
-      const { password } = validationResult.data;
-
-      const success = await storage.useInviteToken(token, password);
-      if (!success) {
-        return res.status(400).json({ error: "Token non valido, scaduto o già utilizzato" });
-      }
-
-      // Activate user after password is set
-      const inviteInfo = await storage.getInviteToken(token);
-      if (inviteInfo) {
-        await storage.updateUser(inviteInfo.userId, { isActive: true });
-      }
-
-      res.json({ 
-        message: "Password impostata con successo. Ora puoi effettuare l'accesso." 
-      });
-    } catch (error) {
-      console.error("Error setting password via invite:", error);
-      res.status(500).json({ error: "Errore interno del server" });
-    }
-  });
-
-  // Manleva PDF Generation
-  app.post("/api/manleva/generate", methodFilter(['POST']), strictContentType, authenticateRequest, async (req, res) => {
-    try {
-      const { pcId, employeeId } = req.body;
-
-      if (!pcId || !employeeId) {
-        return res.status(400).json({ error: "PC ID e Employee ID sono richiesti" });
-      }
-
-      // Recupera dati PC o Asset - prima prova con pcId, poi con assetCode, poi con ID interno
-      let item: any = await storage.getPcByPcId(pcId);
-      let itemType: 'pc' | 'asset' = 'pc';
-      
-      if (!item) {
-        // Se non trovato nei PC, prova negli asset con assetCode
-        const assets = await storage.getAssets();
-        const foundAsset = assets.find((a: any) => a.assetCode === pcId || a.id === pcId);
-        if (foundAsset) {
-          item = foundAsset;
-          itemType = 'asset';
-        }
-      }
-      
-      if (!item) {
-        // Ultima possibilità: prova con ID interno nei PC
-        item = await storage.getPc(pcId);
-      }
-      
-      if (!item) {
-        return res.status(404).json({ error: "PC o Asset non trovato" });
-      }
-
-      // Recupera dati dipendente
-      const employee = await storage.getEmployee(employeeId);
-      if (!employee) {
-        return res.status(404).json({ error: "Dipendente non trovato" });
-      }
-
-      // Genera il PDF della manleva
-      const itemModel = itemType === 'pc' 
-        ? `${item.brand} ${item.model}`
-        : `${(item as any).assetType?.toUpperCase()} - ${item.brand} ${item.model}`;
-      
-      const itemSerial = item.serialNumber || 'N/A';
-      const itemId = itemType === 'pc' ? (item as any).pcId : (item as any).assetCode;
-      
-      const pdfBuffer = await generateManlevaPDF({
-        employeeName: employee.name,
-        employeeCompany: employee.company,
-        pcModel: itemModel,
-        pcSerial: itemSerial,
-        assignmentDate: new Date().toLocaleDateString('it-IT'),
-        location: 'Siena'
-      });
-      
-      res.setHeader('Content-Type', 'application/pdf');
-      res.setHeader('Content-Disposition', `attachment; filename="manleva_${itemId}_${employee.name.replace(/\s/g, '_')}.pdf"`);
-      res.send(pdfBuffer);
-
-    } catch (error) {
-      console.error("Error generating manleva PDF:", error);
-      res.status(500).json({ error: "Errore nella generazione del PDF della manleva" });
-    }
-  });
->>>>>>> 41ad28b0
 
   const httpServer = createServer(app);
   return httpServer;
